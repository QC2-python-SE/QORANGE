import numpy as np
from qorange.gates import Gate, TwoQubitGate, ControlledGate

class QuantumCircuit:
    """
    A simple object-oriented quantum circuit class.

    Attributes:
        num_qubits (int): The number of qubits in the circuit.
        gate_history (list): A list of gates applied to the circuit, stored as tuples (gate_name, target_qubits, parameters).
        state (np.ndarray): A numpy array representing the state vector of the circuit.
    """

    def __init__(self):
        """
        Initializes a quantum circuit with a given number of qubits.

        Args:
            num_qubits (int): The number of qubits in the circuit.
        """
        self.state = np.kron(np.array([1, 0]), np.array([1, 0]))
        self.density_matrix = np.outer(self.state, self.state.conj())
<<<<<<< HEAD

        self.renduced_matrix_q1 = None
        self.reduced_matrix_q2 = None
        self._gates = []  # Stores the gates applied to the circuit
=======
        self.gate_history = []  # Stores the gates applied to the circuit
>>>>>>> fc1bd499

    def update_state(self, new_state):
        """
        Updates the state of the circuit.

        Args:
            new_state (np.ndarray): The new state of the circuit.
        """
        self.state = new_state
        self.density_matrix = np.outer(self.state, self.state.conj())

    def apply_gate(self, gate, q_index = None):
        """
        Applies a gate matrix to the circuit's state vector.

        Args:
            q_index: int if single qubit operation (1 for q1 and 2 for q2)
            gate: gate being applied
        """
        if isinstance(gate, Gate):
            gate_info = { "gate": gate, "target": q_index }
            if isinstance(gate, TwoQubitGate):
                # q_index is not necessary here.
                gate_matrix = gate.matrix
                gate_info["control"] = 1 if q_index == 2 else 2
            else:
<<<<<<< HEAD
                if isinstance(q_index, int):
                    if q_index == 1:
                        gate_matrix = np.kron(gate.matrix, np.eye(2))
                    elif q_index == 2:
                        gate_matrix = np.kron(np.eye(2),gate.matrix)
                    else:
                        raise Exception("Invalid indexing of qubits")
                else:
                    raise Exception("Invalid q-index data type for single qubit gate, use int")
=======
                if q_index == 1:
                    gate_matrix = np.kron(gate.matrix, np.eye(2))
                    gate_info["control"] = None
                elif q_index == 2:
                    gate_matrix = np.kron(np.eye(2),gate.matrix)
                    gate_info["control"] = None
                else:
                    raise Exception("Invalid indexing of qubits")

>>>>>>> fc1bd499
            self.update_state(np.matmul(gate_matrix, self.state))
            self.gate_history.append(gate_info)

        elif isinstance(gate, ControlledGate):
            if isinstance(q_index, tuple):
                if q_index == (1,2):
                    # control is on the first qubit
                    gate_matrix = np.kron(np.array([[1,0],[0,0]]), np.eye(2)) + np.kron(np.array([[0,0],[0,1]]), gate.get_matrix())
                elif q_index == (2,1):
                    # control is on the second qubit
                    gate_matrix = np.kron(np.eye(2), np.array([[1,0],[0,0]])) + np.kron(gate.get_matrix(), np.array([[0,0],[0,1]]))
                else:
                    raise Exception("Invalid indexing of qubits")
                
                self.update_state(np.matmul(gate_matrix, self.state))
            else:
<<<<<<< HEAD
                raise Exception("Invalid q-index data type for controlled gates, use tuple")
=======
                raise Exception("Invalid indexing of qubits")
            
            self.update_state(np.matmul(gate_matrix, self.state))
            self.gate_history.append({
                "gate": gate,
                "target": 1 if q_index == 2 else 2,
                "control": q_index,
            })

>>>>>>> fc1bd499
        else:
            raise Exception("Specified gate is invalid, use Gate or ControlledGate class")
        

    def partial_trace(self, dims= [2, 2], keep=None):
        """
        Calculate the partial trace of a density matrix.
        
        Parameters:
            rho (np.ndarray): Density matrix of the composite system.
            dims (list or tuple): Dimensions of the subsystems [dim1, dim2].
        
        Returns:
            np.ndarray, np.ndarray: Reduced density matrices for the first and second qubits.
        """
<<<<<<< HEAD
        dim1, dim2 = dims
        rho = self.density_matrix
        rho_reshaped = rho.reshape(dim1, dim2, dim1, dim2) # Reshape the density matrix (axis 0 and 1 are for qubit 1, and axis 2 and 3 are for qubit 2)
        

        if keep ==1:
            # Compute reduced density matrix for qubit 1
            rho_1 = np.sum(rho_reshaped, axis=(1, 3)) # Sum over qubit 2
            rho_1 /= np.trace(rho_1) # Normalize the reduced density matrix
            return rho_1
        
        elif keep ==2:
            # Compute reduced density matrix for qubit 2
            rho_2 = np.sum(rho_reshaped, axis=(0, 2)) # Sum over qubit 1
            rho_2 /= np.trace(rho_2) # Normalize the reduced density matrix
            return rho_2

        else: 
            raise Exception("Invalid value for keep parameter. Use 1 to keep qubit 1, and 2 to keep qubit 2")

    def measure_qubit_computational(self, qubit_to_measure):
        """
        Measure a qubit in the computational basis.
        
        Parameters:
            qubit_to_measure (int): Index of the qubit to measure.
        
        Returns
        """

        if qubit_to_measure == 1:
            rho_1 = self.partial_trace(keep=1)
            p0 = np.trace(rho_1 @ np.array([1, 0], 
                                          [0, 1])) # Probability of measuring 0 p_0 = Tr(|0><0| * rho)
            p1 = np.trace(rho_1 @ np.array([0, 0],
                                           [0, 1])) # Probability of measuring 1 p_1 = Tr(|1><1| * rho)
            outcome= np.array([p0, p1])
            return outcome
        
        elif qubit_to_measure == 2:
            rho_2 = self.partial_trace(keep=2)
            p0 = np.trace(rho_2 @ np.array([1, 0], 
                                          [0, 1]))
            p1 = np.trace(rho_2 @ np.array([0, 0],
                                           [0, 1]))
            outcome= np.array([p0, p1])
            return outcome
        
        else:
            raise Exception("Invalid value for qubit_to_measure parameter. Use 1 for qubit 1 and 2 for qubit 2")
        


          
    
=======
        probabilities = np.abs(self.state) ** 2
        return probabilities.tolist()

    def draw(self):
        """
        Draws a circuit diagram using ASCII characters.
        """
        EMPTY_SEGMENT = [
            "           ",
            "───────────",
            "           ",
        ]

        diagram = [
            [], # Qubit 1 line
            [], # Qubit 2 line
        ]

        for gate_info in self.gate_history:
            control_qubit = gate_info["control"]
            target_qubit = gate_info["target"]

            if control_qubit:
                num_gates_control = len(diagram[control_qubit - 1])
                num_gates_target = len(diagram[target_qubit - 1])
                if (num_gates_control > num_gates_target):
                    # Add some padding to the target line to make sure everything aligns
                    diagram[target_qubit - 1].extend(
                        [EMPTY_SEGMENT for i in range(num_gates_control - num_gates_target)]
                    )
                elif (num_gates_control < num_gates_target): 
                    # Add some padding to the control line to make sure everything aligns
                    diagram[control_qubit - 1].extend(
                        [EMPTY_SEGMENT for i in range(num_gates_target - num_gates_control)]
                    )
                diagram[control_qubit - 1].append(
                    gate_info["gate"].draw(control_qubit, is_target=False)
                )

            diagram[target_qubit - 1].append(
                gate_info["gate"].draw(target_qubit, is_target=True)
            )

        if len(diagram[0]) < len(diagram[1]):
            # Pad the end of qubit line 1 to match the length of qubit line 2
            diagram[0].extend([EMPTY_SEGMENT for i in range(len(diagram[1]) - len(diagram[0]))])
        elif len(diagram[0]) > len(diagram[1]):
            # Pad the end of qubit line 2 to match the length of qubit line 1
            diagram[1].extend([EMPTY_SEGMENT for i in range(len(diagram[0]) - len(diagram[1]))])

        for qubit_line_n in range(2):
            for printed_line_m in range(3):
                line = "".join([
                    printed_lines[printed_line_m] for printed_lines in diagram[qubit_line_n]
                ])
                print(line)
>>>>>>> fc1bd499
<|MERGE_RESOLUTION|>--- conflicted
+++ resolved
@@ -20,14 +20,10 @@
         """
         self.state = np.kron(np.array([1, 0]), np.array([1, 0]))
         self.density_matrix = np.outer(self.state, self.state.conj())
-<<<<<<< HEAD
-
         self.renduced_matrix_q1 = None
         self.reduced_matrix_q2 = None
         self._gates = []  # Stores the gates applied to the circuit
-=======
         self.gate_history = []  # Stores the gates applied to the circuit
->>>>>>> fc1bd499
 
     def update_state(self, new_state):
         """
@@ -54,27 +50,18 @@
                 gate_matrix = gate.matrix
                 gate_info["control"] = 1 if q_index == 2 else 2
             else:
-<<<<<<< HEAD
                 if isinstance(q_index, int):
                     if q_index == 1:
                         gate_matrix = np.kron(gate.matrix, np.eye(2))
+                        gate_info["control"] = None
                     elif q_index == 2:
                         gate_matrix = np.kron(np.eye(2),gate.matrix)
+                        gate_info["control"] = None
                     else:
                         raise Exception("Invalid indexing of qubits")
                 else:
                     raise Exception("Invalid q-index data type for single qubit gate, use int")
-=======
-                if q_index == 1:
-                    gate_matrix = np.kron(gate.matrix, np.eye(2))
-                    gate_info["control"] = None
-                elif q_index == 2:
-                    gate_matrix = np.kron(np.eye(2),gate.matrix)
-                    gate_info["control"] = None
-                else:
-                    raise Exception("Invalid indexing of qubits")
-
->>>>>>> fc1bd499
+
             self.update_state(np.matmul(gate_matrix, self.state))
             self.gate_history.append(gate_info)
 
@@ -88,22 +75,17 @@
                     gate_matrix = np.kron(np.eye(2), np.array([[1,0],[0,0]])) + np.kron(gate.get_matrix(), np.array([[0,0],[0,1]]))
                 else:
                     raise Exception("Invalid indexing of qubits")
+                    
                 
                 self.update_state(np.matmul(gate_matrix, self.state))
+                self.gate_history.append({
+                  "gate": gate,
+                  "target": 1 if q_index == 2 else 2,
+                  "control": q_index,
+                })
             else:
-<<<<<<< HEAD
                 raise Exception("Invalid q-index data type for controlled gates, use tuple")
-=======
-                raise Exception("Invalid indexing of qubits")
-            
-            self.update_state(np.matmul(gate_matrix, self.state))
-            self.gate_history.append({
-                "gate": gate,
-                "target": 1 if q_index == 2 else 2,
-                "control": q_index,
-            })
-
->>>>>>> fc1bd499
+
         else:
             raise Exception("Specified gate is invalid, use Gate or ControlledGate class")
         
@@ -119,7 +101,6 @@
         Returns:
             np.ndarray, np.ndarray: Reduced density matrices for the first and second qubits.
         """
-<<<<<<< HEAD
         dim1, dim2 = dims
         rho = self.density_matrix
         rho_reshaped = rho.reshape(dim1, dim2, dim1, dim2) # Reshape the density matrix (axis 0 and 1 are for qubit 1, and axis 2 and 3 are for qubit 2)
@@ -173,12 +154,7 @@
         
 
 
-          
-    
-=======
-        probabilities = np.abs(self.state) ** 2
-        return probabilities.tolist()
-
+     
     def draw(self):
         """
         Draws a circuit diagram using ASCII characters.
@@ -231,5 +207,4 @@
                 line = "".join([
                     printed_lines[printed_line_m] for printed_lines in diagram[qubit_line_n]
                 ])
-                print(line)
->>>>>>> fc1bd499
+                print(line)