--- conflicted
+++ resolved
@@ -27,11 +27,7 @@
   },
   {
    "cell_type": "code",
-<<<<<<< HEAD
    "execution_count": 48,
-=======
-   "execution_count": 2,
->>>>>>> bbb7371a
    "metadata": {},
    "outputs": [
     {
@@ -159,30 +155,17 @@
   },
   {
    "cell_type": "code",
-<<<<<<< HEAD
    "execution_count": 19,
-=======
-   "execution_count": 18,
->>>>>>> bbb7371a
-   "metadata": {},
-   "outputs": [
-    {
-     "name": "stdout",
-     "output_type": "stream",
-     "text": [
-<<<<<<< HEAD
-      "           \n",
-      "─────●─────\n",
-      "     │     \n",
-      "   ┌───┐   \n",
-      "───│ A │───\n",
-      "   └───┘   \n"
-=======
+   "metadata": {},
+   "outputs": [
+    {
+     "name": "stdout",
+     "output_type": "stream",
+     "text": [
       "[0.5+0.j 0.5+0.j 0.5+0.j 0.5+0.j]\n",
       "[ 0.5+0.j   0. +0.5j -0.5+0.j   0. -0.5j]\n",
       "[ 0.5+0.j -0.5+0.j  0.5+0.j -0.5+0.j]\n",
       "[ 0.5+0.j   0. -0.5j -0.5+0.j   0. +0.5j]\n"
->>>>>>> bbb7371a
      ]
     }
    ],
@@ -237,10 +220,6 @@
     "circuit10.apply_gate(swap)\n",
     "print(clean_complex_array(circuit10.state))\n",
     "\n",
-<<<<<<< HEAD
-    "circuit.apply_gate(CP, (1,2))\n",
-    "circuit.draw()\n"
-=======
     "#when the input is |11> = [0, 0, 0, 1] (in computational basis)\n",
     "circuit11.apply_gate(x, 1)\n",
     "circuit11.apply_gate(x, 2)\n",
@@ -250,7 +229,6 @@
     "circuit11.apply_gate(swap)\n",
     "print(clean_complex_array(circuit11.state))\n",
     "\n"
->>>>>>> bbb7371a
    ]
   },
   {
